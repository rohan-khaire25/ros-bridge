--- conflicted
+++ resolved
@@ -219,10 +219,7 @@
         sensor_names = []
         for sensor_spec in sensors:
             try:
-                sensor_type = str(sensor_spec.pop("type"))
-                sensor_id = str(sensor_spec.pop("id"))
-
-                sensor_name = sensor_type + "/" + sensor_id
+                sensor_name = str(sensor_spec['type']) + "/" + str(sensor_spec['id'])
                 if sensor_name in sensor_names:
                     self.logfatal(
                         "Sensor rolename '{}' is only allowed to be used once.".format(
@@ -231,146 +228,6 @@
                         "Sensor rolename '{}' is only allowed to be used once.".format(
                             sensor_spec['id']))
                 sensor_names.append(sensor_name)
-<<<<<<< HEAD
-                bp = bp_library.find(str(sensor_spec['type']))
-                bp.set_attribute('role_name', str(sensor_spec['id']))
-                if sensor_spec['type'].startswith('sensor.camera'):
-                    bp.set_attribute('image_size_x', str(sensor_spec['width']))
-                    bp.set_attribute('image_size_y', str(sensor_spec['height']))
-                    bp.set_attribute('fov', str(sensor_spec['fov']))
-                    try:
-                        bp.set_attribute('sensor_tick', str(sensor_spec['sensor_tick']))
-                    except KeyError:
-                        pass
-                    sensor_location = carla.Location(x=sensor_spec['x'], y=sensor_spec['y'],
-                                                     z=sensor_spec['z'])
-                    sensor_rotation = carla.Rotation(pitch=sensor_spec['pitch'],
-                                                     roll=sensor_spec['roll'],
-                                                     yaw=sensor_spec['yaw'])
-                    if sensor_spec['type'].startswith('sensor.camera.rgb'):
-                        bp.set_attribute('gamma', str(sensor_spec['gamma']))
-                        bp.set_attribute('shutter_speed', str(sensor_spec['shutter_speed']))
-                        bp.set_attribute('iso', str(sensor_spec['iso']))
-                        bp.set_attribute('fstop', str(sensor_spec['fstop']))
-                        bp.set_attribute('min_fstop', str(sensor_spec['min_fstop']))
-                        bp.set_attribute('blade_count', str(sensor_spec['blade_count']))
-                        bp.set_attribute('exposure_mode', str(sensor_spec['exposure_mode']))
-                        bp.set_attribute('exposure_compensation', str(
-                            sensor_spec['exposure_compensation']))
-                        bp.set_attribute('exposure_min_bright', str(
-                            sensor_spec['exposure_min_bright']))
-                        bp.set_attribute('exposure_max_bright', str(
-                            sensor_spec['exposure_max_bright']))
-                        bp.set_attribute('exposure_speed_up', str(sensor_spec['exposure_speed_up']))
-                        bp.set_attribute('exposure_speed_down', str(
-                            sensor_spec['exposure_speed_down']))
-                        bp.set_attribute('calibration_constant', str(
-                            sensor_spec['calibration_constant']))
-                        bp.set_attribute('focal_distance', str(sensor_spec['focal_distance']))
-                        bp.set_attribute('blur_amount', str(sensor_spec['blur_amount']))
-                        bp.set_attribute('blur_radius', str(sensor_spec['blur_radius']))
-                        bp.set_attribute('motion_blur_intensity', str(
-                            sensor_spec['motion_blur_intensity']))
-                        bp.set_attribute('motion_blur_max_distortion', str(
-                            sensor_spec['motion_blur_max_distortion']))
-                        bp.set_attribute('motion_blur_min_object_screen_size', str(
-                            sensor_spec['motion_blur_min_object_screen_size']))
-                        bp.set_attribute('slope', str(sensor_spec['slope']))
-                        bp.set_attribute('toe', str(sensor_spec['toe']))
-                        bp.set_attribute('shoulder', str(sensor_spec['shoulder']))
-                        bp.set_attribute('black_clip', str(sensor_spec['black_clip']))
-                        bp.set_attribute('white_clip', str(sensor_spec['white_clip']))
-                        bp.set_attribute('temp', str(sensor_spec['temp']))
-                        bp.set_attribute('tint', str(sensor_spec['tint']))
-                        bp.set_attribute('chromatic_aberration_intensity', str(
-                            sensor_spec['chromatic_aberration_intensity']))
-                        bp.set_attribute('chromatic_aberration_offset', str(
-                            sensor_spec['chromatic_aberration_offset']))
-                        bp.set_attribute('enable_postprocess_effects', str(
-                            sensor_spec['enable_postprocess_effects']))
-                        bp.set_attribute('lens_circle_falloff', str(
-                            sensor_spec['lens_circle_falloff']))
-                        bp.set_attribute('lens_circle_multiplier', str(
-                            sensor_spec['lens_circle_multiplier']))
-                        bp.set_attribute('lens_k', str(sensor_spec['lens_k']))
-                        bp.set_attribute('lens_kcube', str(sensor_spec['lens_kcube']))
-                        bp.set_attribute('lens_x_size', str(sensor_spec['lens_x_size']))
-                        bp.set_attribute('lens_y_size', str(sensor_spec['lens_y_size']))
-                        bp.set_attribute('bloom_intensity', str(sensor_spec['bloom_intensity']))
-                        bp.set_attribute('lens_flare_intensity', str(
-                            sensor_spec['lens_flare_intensity']))
-                elif sensor_spec['type'].startswith('sensor.lidar'):
-                    bp.set_attribute('range', str(sensor_spec['range']))
-                    bp.set_attribute('rotation_frequency', str(sensor_spec['rotation_frequency']))
-                    bp.set_attribute('channels', str(sensor_spec['channels']))
-                    bp.set_attribute('upper_fov', str(sensor_spec['upper_fov']))
-                    bp.set_attribute('lower_fov', str(sensor_spec['lower_fov']))
-                    bp.set_attribute('points_per_second', str(sensor_spec['points_per_second']))
-                    try:
-                        bp.set_attribute('sensor_tick', str(sensor_spec['sensor_tick']))
-                    except KeyError:
-                        pass
-                    sensor_location = carla.Location(x=sensor_spec['x'], y=sensor_spec['y'],
-                                                     z=sensor_spec['z'])
-                    sensor_rotation = carla.Rotation(pitch=sensor_spec['pitch'],
-                                                     roll=sensor_spec['roll'],
-                                                     yaw=sensor_spec['yaw'])
-                elif sensor_spec['type'].startswith('sensor.other.gnss'):
-                    sensor_location = carla.Location(x=sensor_spec['x'], y=sensor_spec['y'],
-                                                     z=sensor_spec['z'])
-                    sensor_rotation = carla.Rotation()
-                    bp.set_attribute('noise_alt_stddev', str(sensor_spec['noise_alt_stddev']))
-                    bp.set_attribute('noise_lat_stddev', str(sensor_spec['noise_lat_stddev']))
-                    bp.set_attribute('noise_lon_stddev', str(sensor_spec['noise_lon_stddev']))
-                    bp.set_attribute('noise_alt_bias', str(sensor_spec['noise_alt_bias']))
-                    bp.set_attribute('noise_lat_bias', str(sensor_spec['noise_lat_bias']))
-                    bp.set_attribute('noise_lon_bias', str(sensor_spec['noise_lon_bias']))
-                    try:
-                        bp.set_attribute('sensor_tick', str(sensor_spec['sensor_tick']))
-                    except KeyError:
-                        pass
-                elif sensor_spec['type'].startswith('sensor.other.imu'):
-                    sensor_location = carla.Location(x=sensor_spec['x'], y=sensor_spec['y'],
-                                                     z=sensor_spec['z'])
-                    sensor_rotation = carla.Rotation(pitch=sensor_spec['pitch'],
-                                                     roll=sensor_spec['roll'],
-                                                     yaw=sensor_spec['yaw'])
-                    bp.set_attribute('noise_accel_stddev_x',
-                                     str(sensor_spec['noise_accel_stddev_x']))
-                    bp.set_attribute('noise_accel_stddev_y',
-                                     str(sensor_spec['noise_accel_stddev_y']))
-                    bp.set_attribute('noise_accel_stddev_z',
-                                     str(sensor_spec['noise_accel_stddev_z']))
-
-                    bp.set_attribute('noise_gyro_stddev_x', str(sensor_spec['noise_gyro_stddev_x']))
-                    bp.set_attribute('noise_gyro_stddev_y', str(sensor_spec['noise_gyro_stddev_y']))
-                    bp.set_attribute('noise_gyro_stddev_z', str(sensor_spec['noise_gyro_stddev_z']))
-                    bp.set_attribute('noise_gyro_bias_x', str(sensor_spec['noise_gyro_bias_x']))
-                    bp.set_attribute('noise_gyro_bias_y', str(sensor_spec['noise_gyro_bias_y']))
-                    bp.set_attribute('noise_gyro_bias_z', str(sensor_spec['noise_gyro_bias_z']))
-                    try:
-                        bp.set_attribute('sensor_tick', str(sensor_spec['sensor_tick']))
-                    except KeyError:
-                        pass
-                elif sensor_spec['type'].startswith('sensor.other.radar'):
-                    sensor_location = carla.Location(x=sensor_spec['x'], y=sensor_spec['y'],
-                                                     z=sensor_spec['z'])
-                    sensor_rotation = carla.Rotation(pitch=sensor_spec['pitch'],
-                                                     roll=sensor_spec['roll'],
-                                                     yaw=sensor_spec['yaw'])
-
-                    bp.set_attribute('horizontal_fov', str(sensor_spec['horizontal_fov']))
-                    bp.set_attribute('vertical_fov', str(sensor_spec['vertical_fov']))
-                    bp.set_attribute('points_per_second', str(sensor_spec['points_per_second']))
-                    bp.set_attribute('range', str(sensor_spec['range']))
-                    try:
-                        bp.set_attribute('sensor_tick', str(sensor_spec['sensor_tick']))
-                    except KeyError:
-                        pass
-            except KeyError as e:
-                self.logfatal(
-                    "Sensor will not be spawned, because sensor spec is invalid: '{}'".format(e))
-=======
 
                 sensor_location = carla.Location(x=sensor_spec.pop("x"),
                                                  y=sensor_spec.pop("y"),
@@ -387,15 +244,14 @@
                     bp.set_attribute(str(attribute), str(value))
 
             except KeyError as e:
-                rospy.logfatal(
+                self.logfatal(
                     "Sensor will not be spawned, the mandatory attribute {} is missing"
                     .format(e))
                 raise e
 
             except IndexError as e:
-                rospy.logfatal(
+                self.logfatal(
                     "Sensor {} will not be spawned, {}".format(sensor_name, e))
->>>>>>> cd45c2b9
                 raise e
 
             # create sensor
