cmake_minimum_required(VERSION 2.8.3)
project(carla_ros_bridge)

find_package(ros_environment REQUIRED)
set(ROS_VERSION $ENV{ROS_VERSION})

if(${ROS_VERSION} EQUAL 1)

  find_package(catkin REQUIRED COMPONENTS rospy sensor_msgs geometry_msgs
                                          derived_object_msgs tf roslaunch)

<<<<<<< HEAD
  catkin_python_setup()
=======
if(CATKIN_ENABLE_TESTING)
  roslaunch_add_file_check(launch)
  roslaunch_add_file_check(test)
endif()
>>>>>>> a1ac8352

  catkin_package()

  roslaunch_add_file_check(launch)
  roslaunch_add_file_check(test)

  include_directories(${catkin_INCLUDE_DIRS})

  install(PROGRAMS src/carla_ros_bridge/bridge.py
          DESTINATION ${CATKIN_PACKAGE_BIN_DESTINATION})

  install(FILES test/ros_bridge_client.test
          DESTINATION ${CATKIN_PACKAGE_SHARE_DESTINATION})

  install(DIRECTORY config DESTINATION ${CATKIN_PACKAGE_SHARE_DESTINATION})

  install(DIRECTORY launch/
          DESTINATION ${CATKIN_PACKAGE_SHARE_DESTINATION}/launch)

  if(CATKIN_ENABLE_TESTING AND NOT $ENV{CI})
    find_package(rostest REQUIRED)
    add_rostest(test/ros_bridge_client.test)
  endif()

elseif(${ROS_VERSION} EQUAL 2)
  find_package(ament_cmake REQUIRED)
  find_package(rclpy REQUIRED)
  ament_export_dependencies(rclpy)

  # Install launch files.
  install(DIRECTORY launch DESTINATION share/${PROJECT_NAME}/)

  ament_package()

endif()<|MERGE_RESOLUTION|>--- conflicted
+++ resolved
@@ -9,19 +9,14 @@
   find_package(catkin REQUIRED COMPONENTS rospy sensor_msgs geometry_msgs
                                           derived_object_msgs tf roslaunch)
 
-<<<<<<< HEAD
   catkin_python_setup()
-=======
-if(CATKIN_ENABLE_TESTING)
-  roslaunch_add_file_check(launch)
-  roslaunch_add_file_check(test)
-endif()
->>>>>>> a1ac8352
 
   catkin_package()
 
-  roslaunch_add_file_check(launch)
-  roslaunch_add_file_check(test)
+  if(CATKIN_ENABLE_TESTING)
+    roslaunch_add_file_check(launch)
+    roslaunch_add_file_check(test)
+  endif()
 
   include_directories(${catkin_INCLUDE_DIRS})
 
