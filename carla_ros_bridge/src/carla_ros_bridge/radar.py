--- conflicted
+++ resolved
@@ -10,17 +10,9 @@
 Classes to handle Carla Radar
 """
 
-<<<<<<< HEAD
-from carla_msgs.msg import CarlaRadarMeasurement, CarlaRadarDetection  # pylint: disable=import-error
-=======
-import rospy
-
-import numpy as np
-
 from sensor_msgs.msg import PointCloud2, PointField
 
 from sensor_msgs.point_cloud2 import create_cloud
->>>>>>> cd45c2b9
 
 from carla_ros_bridge.sensor import Sensor
 
@@ -31,11 +23,7 @@
     """
     # pylint: disable=too-many-arguments
 
-<<<<<<< HEAD
     def __init__(self, carla_actor, parent, node, synchronous_mode, sensor_name="Radar"):
-=======
-    def __init__(self, carla_actor, parent, node, synchronous_mode):
->>>>>>> cd45c2b9
         """
         Constructor
         :param carla_actor: carla actor object
@@ -43,7 +31,6 @@
         :param parent: the parent of this
         :type parent: carla_ros_bridge.Parent
         :param node: node-handle
-<<<<<<< HEAD
         :type node: CompatibleNode
         :param synchronous_mode: use in synchronous mode?
         :type synchronous_mode: bool
@@ -55,28 +42,12 @@
         self.radar_publisher = node.new_publisher(
             CarlaRadarMeasurement, self.get_topic_prefix() + "/radar")
         self.listen()
-=======
-        :type node: carla_ros_bridge.CarlaRosBridge
-        :param synchronous_mode: use in synchronous mode?
-        :type synchronous_mode: bool
-        """
-        super(Radar, self).__init__(carla_actor=carla_actor,
-                                    parent=parent,
-                                    node=node,
-                                    synchronous_mode=synchronous_mode,
-                                    prefix="radar/" + carla_actor.attributes.get('role_name'))
->>>>>>> cd45c2b9
-
-        self.radar_publisher = rospy.Publisher(self.get_topic_prefix() +
-                                               "/radar_points",
-                                               PointCloud2,
-                                               queue_size=10)
-        self.listen()
 
     # pylint: disable=arguments-differ
     def sensor_data_updated(self, carla_radar_measurement):
         """
         Function to transform the a received Radar measurement into a ROS message
+
         :param carla_radar_measurement: carla Radar measurement object
         :type carla_radar_measurement: carla.RadarMeasurement
         """
@@ -89,14 +60,6 @@
                   PointField('ElevationAngle', 28, PointField.FLOAT32, 1)]
         points = []
         for detection in carla_radar_measurement:
-<<<<<<< HEAD
-            radar_detection = CarlaRadarDetection()
-            radar_detection.altitude = detection.altitude
-            radar_detection.azimuth = detection.azimuth
-            radar_detection.depth = detection.depth
-            radar_detection.velocity = detection.velocity
-            radar_msg.detections.append(radar_detection)
-=======
             points.append([detection.depth * np.cos(-detection.azimuth) * np.cos(detection.altitude),
                            detection.depth * np.sin(-detection.azimuth) *
                            np.cos(detection.altitude),
@@ -104,5 +67,4 @@
                            detection.depth, detection.velocity, detection.azimuth, detection.altitude])
         radar_msg = create_cloud(self.get_msg_header(
             timestamp=carla_radar_measurement.timestamp), fields, points)
->>>>>>> cd45c2b9
         self.radar_publisher.publish(radar_msg)