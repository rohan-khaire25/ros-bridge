--- conflicted
+++ resolved
@@ -10,22 +10,17 @@
 Classes to handle lane invasion events
 """
 
-from carla_msgs.msg import CarlaLaneInvasionEvent  # pylint: disable=import-error
 from carla_ros_bridge.sensor import Sensor
+from carla_msgs.msg import CarlaLaneInvasionEvent
 
 
 class LaneInvasionSensor(Sensor):
+
     """
     Actor implementation details for a lane invasion sensor
     """
 
-<<<<<<< HEAD
-    # pylint: disable=too-many-arguments
-    def __init__(self, carla_actor, parent, node, synchronous_mode,
-                 sensor_name="LaneInvasionSensor"):
-=======
     def __init__(self, uid, name, parent, relative_spawn_pose, node, carla_actor, synchronous_mode):
->>>>>>> a1ac8352
         """
         Constructor
 
@@ -38,19 +33,7 @@
         :param relative_spawn_pose: the spawn pose of this
         :type relative_spawn_pose: geometry_msgs.Pose
         :param node: node-handle
-<<<<<<< HEAD
         :type node: CompatibleNode
-        :param synchronous_mode: use in synchronous mode?
-        :type synchronous_mode: bool
-        """
-        super(LaneInvasionSensor,
-              self).__init__(carla_actor=carla_actor, parent=parent, node=node,
-                             synchronous_mode=synchronous_mode, is_event_sensor=True,
-                             prefix="lane_invasion", sensor_name=sensor_name)
-        self.lane_invasion_publisher = node.new_publisher(
-            CarlaLaneInvasionEvent, self.get_topic_prefix())
-=======
-        :type node: carla_ros_bridge.CarlaRosBridge
         :param carla_actor: carla actor object
         :type carla_actor: carla.Actor
         :param synchronous_mode: use in synchronous mode?
@@ -65,10 +48,8 @@
                                                  synchronous_mode=synchronous_mode,
                                                  is_event_sensor=True)
 
-        self.lane_invasion_publisher = rospy.Publisher(self.get_topic_prefix(),
-                                                       CarlaLaneInvasionEvent,
-                                                       queue_size=10)
->>>>>>> a1ac8352
+        self.lane_invasion_publisher = node.new_publisher(CarlaLaneInvasionEvent,
+                                                          self.get_topic_prefix())
         self.listen()
 
     # pylint: disable=arguments-differ
