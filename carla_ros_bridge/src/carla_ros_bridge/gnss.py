#!/usr/bin/env python

#
# Copyright (c) 2018-2019 Intel Corporation
#
# This work is licensed under the terms of the MIT license.
# For a copy, see <https://opensource.org/licenses/MIT>.
#
"""
Classes to handle Carla gnsss
"""

from sensor_msgs.msg import NavSatFix  # pylint: disable=import-error
from carla_ros_bridge.sensor import Sensor


class Gnss(Sensor):
    """
    Actor implementation details for gnss sensor
    """

<<<<<<< HEAD
    # pylint: disable=too-many-arguments
    def __init__(self, carla_actor, parent, node, synchronous_mode, sensor_name="GNSS"):
=======
    def __init__(self, uid, name, parent, relative_spawn_pose, node, carla_actor, synchronous_mode):
>>>>>>> a1ac8352
        """
        Constructor

        :param uid: unique identifier for this object
        :type uid: int
        :param name: name identiying this object
        :type name: string
        :param parent: the parent of this
        :type parent: carla_ros_bridge.Parent
        :param relative_spawn_pose: the relative spawn pose of this
        :type relative_spawn_pose: geometry_msgs.Pose
        :param node: node-handle
<<<<<<< HEAD
        :type node: CompatibleNode
        :param synchronous_mode: use in synchronous mode?
        :type synchronous_mode: bool
        """
        super(Gnss, self).__init__(carla_actor=carla_actor, parent=parent,
                                   node=node, synchronous_mode=synchronous_mode,
                                   prefix="gnss/" + carla_actor.attributes.get('role_name'),
                                   sensor_name=sensor_name)
        self.gnss_publisher = node.new_publisher(NavSatFix, self.get_topic_prefix() + "/fix")
=======
        :type node: carla_ros_bridge.CarlaRosBridge
        :param carla_actor: carla actor object
        :type carla_actor: carla.Actor
        :param synchronous_mode: use in synchronous mode?
        :type synchronous_mode: bool
        """
        super(Gnss, self).__init__(uid=uid,
                                   name=name,
                                   parent=parent,
                                   relative_spawn_pose=relative_spawn_pose,
                                   node=node,
                                   carla_actor=carla_actor,
                                   synchronous_mode=synchronous_mode)

        self.gnss_publisher = rospy.Publisher(self.get_topic_prefix(),
                                              NavSatFix,
                                              queue_size=10)
>>>>>>> a1ac8352
        self.listen()

    # pylint: disable=arguments-differ
    def sensor_data_updated(self, carla_gnss_measurement):
        """
        Function to transform a received gnss event into a ROS NavSatFix message

        :param carla_gnss_measurement: carla gnss measurement object
        :type carla_gnss_measurement: carla.GnssMeasurement
        """
        navsatfix_msg = NavSatFix()
        navsatfix_msg.header = self.get_msg_header(timestamp=carla_gnss_measurement.timestamp)
        navsatfix_msg.latitude = carla_gnss_measurement.latitude
        navsatfix_msg.longitude = carla_gnss_measurement.longitude
        navsatfix_msg.altitude = carla_gnss_measurement.altitude
        self.gnss_publisher.publish(navsatfix_msg)<|MERGE_RESOLUTION|>--- conflicted
+++ resolved
@@ -10,21 +10,18 @@
 Classes to handle Carla gnsss
 """
 
-from sensor_msgs.msg import NavSatFix  # pylint: disable=import-error
+from sensor_msgs.msg import NavSatFix
+
 from carla_ros_bridge.sensor import Sensor
 
 
 class Gnss(Sensor):
+
     """
     Actor implementation details for gnss sensor
     """
 
-<<<<<<< HEAD
-    # pylint: disable=too-many-arguments
-    def __init__(self, carla_actor, parent, node, synchronous_mode, sensor_name="GNSS"):
-=======
     def __init__(self, uid, name, parent, relative_spawn_pose, node, carla_actor, synchronous_mode):
->>>>>>> a1ac8352
         """
         Constructor
 
@@ -37,18 +34,7 @@
         :param relative_spawn_pose: the relative spawn pose of this
         :type relative_spawn_pose: geometry_msgs.Pose
         :param node: node-handle
-<<<<<<< HEAD
         :type node: CompatibleNode
-        :param synchronous_mode: use in synchronous mode?
-        :type synchronous_mode: bool
-        """
-        super(Gnss, self).__init__(carla_actor=carla_actor, parent=parent,
-                                   node=node, synchronous_mode=synchronous_mode,
-                                   prefix="gnss/" + carla_actor.attributes.get('role_name'),
-                                   sensor_name=sensor_name)
-        self.gnss_publisher = node.new_publisher(NavSatFix, self.get_topic_prefix() + "/fix")
-=======
-        :type node: carla_ros_bridge.CarlaRosBridge
         :param carla_actor: carla actor object
         :type carla_actor: carla.Actor
         :param synchronous_mode: use in synchronous mode?
@@ -62,10 +48,9 @@
                                    carla_actor=carla_actor,
                                    synchronous_mode=synchronous_mode)
 
-        self.gnss_publisher = rospy.Publisher(self.get_topic_prefix(),
-                                              NavSatFix,
-                                              queue_size=10)
->>>>>>> a1ac8352
+        self.gnss_publisher = node.new_publisher(NavSatFix,
+                                                 self.get_topic_prefix(),
+                                                 queue_size=10)
         self.listen()
 
     # pylint: disable=arguments-differ
