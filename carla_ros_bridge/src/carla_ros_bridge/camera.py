--- conflicted
+++ resolved
@@ -13,17 +13,8 @@
 import os
 from abc import abstractmethod
 import numpy
-<<<<<<< HEAD
 from cv_bridge import CvBridge  # pylint: disable=import-error
 from sensor_msgs.msg import CameraInfo, Image  # pylint: disable=import-error
-=======
-
-import rospy
-import tf
-from cv_bridge import CvBridge
-from sensor_msgs.point_cloud2 import create_cloud
-from sensor_msgs.msg import CameraInfo, Image, PointCloud2, PointField
->>>>>>> cd45c2b9
 
 import carla
 import carla_common.transforms as trans
@@ -42,13 +33,9 @@
     # global cv bridge to convert image between opencv and ros
     cv_bridge = CvBridge()
 
-<<<<<<< HEAD
     # pylint: disable=too-many-arguments
     def __init__(self, carla_actor, parent, node, synchronous_mode, prefix=None,
                  sensor_name="Camera"):
-=======
-    def __init__(self, carla_actor, parent, node, synchronous_mode, prefix=None):  # pylint: disable=too-many-arguments
->>>>>>> cd45c2b9
         """
         Constructor
 
@@ -57,23 +44,14 @@
         :param parent: the parent of this
         :type parent: carla_ros_bridge.Parent
         :param node: node-handle
-<<<<<<< HEAD
         :type node: CompatibleNode
-=======
-        :type node: carla_ros_bridge.CarlaRosBridge
->>>>>>> cd45c2b9
         :param prefix: the topic prefix to be used for this actor
         :type prefix: string
         """
         if not prefix:
             prefix = 'camera'
-<<<<<<< HEAD
 
         super(Camera, self).__init__(carla_actor=carla_actor, parent=parent,
-=======
-        super(Camera, self).__init__(carla_actor=carla_actor,
-                                     parent=parent,
->>>>>>> cd45c2b9
                                      node=node,
                                      synchronous_mode=synchronous_mode,
                                      prefix=prefix, sensor_name=sensor_name)
@@ -88,24 +66,12 @@
         else:
             self._build_camera_info()
 
-<<<<<<< HEAD
         self.camera_info_publisher = node.new_publisher(CameraInfo, self.get_topic_prefix() +
                                                         '/camera_info')
         self.camera_publisher = node.new_publisher(Image, self.get_topic_prefix() +
                                                    '/' + self.get_image_topic_name())
 
         self.listen()
-=======
-        self.camera_info_publisher = rospy.Publisher(self.get_topic_prefix() +
-                                                     '/camera_info',
-                                                     CameraInfo,
-                                                     queue_size=10)
-
-        self.camera_image_publisher = rospy.Publisher(self.get_topic_prefix() + '/' +
-                                                      self.get_image_topic_name(),
-                                                      Image,
-                                                      queue_size=10)
->>>>>>> cd45c2b9
 
     def _build_camera_info(self):
         """
@@ -137,12 +103,14 @@
         self._camera_info = camera_info
 
     # pylint: disable=arguments-differ
-    def sensor_data_updated(self, carla_camera_data):
-        """
-        Function (override) to transform the received carla camera data
+    def sensor_data_updated(self, carla_image):
+        """
+        Function (override) to transform the received carla image data
         into a ROS image message
-        """
-<<<<<<< HEAD
+
+        :param carla_image: carla image object
+        :type carla_image: carla.Image
+        """
         if ((carla_image.height != self._camera_info.height) or
                 (carla_image.width != self._camera_info.width)):
             self.node.logerr("Camera{} received image not matching configuration".format(
@@ -153,19 +121,12 @@
             image_data_array, encoding=encoding)
         # the camera data is in respect to the camera's own frame
         img_msg.header = self.get_msg_header()
-=======
-        img_msg = self.get_ros_image(carla_camera_data)
->>>>>>> cd45c2b9
 
         cam_info = self._camera_info
         cam_info.header = img_msg.header
 
         self.camera_info_publisher.publish(cam_info)
-<<<<<<< HEAD
         self.camera_publisher.publish(img_msg)
-=======
-        self.camera_image_publisher.publish(img_msg)
->>>>>>> cd45c2b9
 
     def get_ros_transform(self, transform=None, frame_id=None, child_frame_id=None):
         """
@@ -194,28 +155,14 @@
         tf_msg.transform.rotation = trans.numpy_quaternion_to_ros_quaternion(quat)
         return tf_msg
 
-    def get_ros_image(self, carla_camera_data):
-        """
-        Function to transform the received carla camera data into a ROS image message
-        """
-        if ((carla_camera_data.height != self._camera_info.height) or
-                (carla_camera_data.width != self._camera_info.width)):
-            rospy.logerr(
-                "Camera{} received image not matching configuration".format(self.get_prefix()))
-        image_data_array, encoding = self.get_carla_image_data_array(
-            carla_camera_data)
-        img_msg = Camera.cv_bridge.cv2_to_imgmsg(image_data_array, encoding=encoding)
-        # the camera data is in respect to the camera's own frame
-        img_msg.header = self.get_msg_header(timestamp=carla_camera_data.timestamp)
-
-        return img_msg
-
     @abstractmethod
-    def get_carla_image_data_array(self, carla_camera_data):
-        """
-        Virtual function to convert the carla camera data to a numpy data array
+    def get_carla_image_data_array(self, carla_image):
+        """
+        Virtual function to convert the carla image to a numpy data array
         as input for the cv_bridge.cv2_to_imgmsg() function
 
+        :param carla_image: carla image object
+        :type carla_image: carla.Image
         :return tuple (numpy data array containing the image information, encoding)
         :rtype tuple(numpy.ndarray, string)
         """
@@ -237,13 +184,9 @@
     Camera implementation details for rgb camera
     """
 
-<<<<<<< HEAD
     # pylint: disable=too-many-arguments
     def __init__(self, carla_actor, parent, node, synchronous_mode,
                  sensor_name="RGBCamera"):
-=======
-    def __init__(self, carla_actor, parent, node, synchronous_mode):
->>>>>>> cd45c2b9
         """
         Constructor
 
@@ -252,7 +195,6 @@
         :param parent: the parent of this
         :type parent: carla_ros_bridge.Parent
         :param node: node-handle
-<<<<<<< HEAD
         :type node: CompatibleNode
         :param synchronous_mode: use in synchronous mode?
         :type synchronous_mode: bool
@@ -262,20 +204,6 @@
                              synchronous_mode=synchronous_mode,
                              prefix='camera/rgb/' + carla_actor.attributes.get('role_name'),
                              sensor_name=sensor_name)
-=======
-        :type node: carla_ros_bridge.CarlaRosBridge
-        :param synchronous_mode: use in synchronous mode?
-        :type synchronous_mode: bool
-        """
-        super(RgbCamera, self).__init__(carla_actor=carla_actor,
-                                        parent=parent,
-                                        node=node,
-                                        synchronous_mode=synchronous_mode,
-                                        prefix='camera/rgb/' +
-                                        carla_actor.attributes.get('role_name'))
->>>>>>> cd45c2b9
-
-        self.listen()
 
     def get_carla_image_data_array(self, carla_image):
         """
@@ -310,13 +238,9 @@
     Camera implementation details for depth camera
     """
 
-<<<<<<< HEAD
     # pylint: disable=too-many-arguments
     def __init__(self, carla_actor, parent, node, synchronous_mode,
                  sensor_name="DepthCamera"):
-=======
-    def __init__(self, carla_actor, parent, node, synchronous_mode):
->>>>>>> cd45c2b9
         """
         Constructor
 
@@ -325,7 +249,6 @@
         :param parent: the parent of this
         :type parent: carla_ros_bridge.Parent
         :param node: node-handle
-<<<<<<< HEAD
         :type node: CompatibleNode
         :param synchronous_mode: use in synchronous mode?
         :type synchronous_mode: bool
@@ -335,20 +258,6 @@
                              synchronous_mode=synchronous_mode,
                              prefix='camera/depth/' + carla_actor.attributes.get('role_name'),
                              sensor_name=sensor_name)
-=======
-        :type node: carla_ros_bridge.CarlaRosBridge
-        :param synchronous_mode: use in synchronous mode?
-        :type synchronous_mode: bool
-        """
-        super(DepthCamera, self).__init__(carla_actor=carla_actor,
-                                          parent=parent,
-                                          node=node,
-                                          synchronous_mode=synchronous_mode,
-                                          prefix='camera/depth/' +
-                                          carla_actor.attributes.get('role_name'))
->>>>>>> cd45c2b9
-
-        self.listen()
 
     def get_carla_image_data_array(self, carla_image):
         """
@@ -405,13 +314,9 @@
     Camera implementation details for segmentation camera
     """
 
-<<<<<<< HEAD
     # pylint: disable=too-many-arguments
     def __init__(self, carla_actor, parent, node, synchronous_mode,
                  sensor_name="SemanticSegmentationCamera"):
-=======
-    def __init__(self, carla_actor, parent, node, synchronous_mode):
->>>>>>> cd45c2b9
         """
         Constructor
 
@@ -420,7 +325,6 @@
         :param parent: the parent of this
         :type parent: carla_ros_bridge.Parent
         :param node: node-handle
-<<<<<<< HEAD
         :type node: CompatibleNode
         :param synchronous_mode: use in synchronous mode?
         :type synchronous_mode: bool
@@ -430,21 +334,6 @@
             synchronous_mode=synchronous_mode,
             prefix='camera/semantic_segmentation/' + carla_actor.attributes.get('role_name'),
             sensor_name=sensor_name)
-=======
-        :type node: carla_ros_bridge.CarlaRosBridge
-        :param synchronous_mode: use in synchronous mode?
-        :type synchronous_mode: bool
-        """
-        super(
-            SemanticSegmentationCamera, self).__init__(carla_actor=carla_actor,
-                                                       parent=parent,
-                                                       node=node,
-                                                       synchronous_mode=synchronous_mode,
-                                                       prefix='camera/semantic_segmentation/' +
-                                                       carla_actor.attributes.get('role_name'))
->>>>>>> cd45c2b9
-
-        self.listen()
 
     def get_carla_image_data_array(self, carla_image):
         """
